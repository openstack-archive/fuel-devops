mock >= 1.0.1
pytest >= 2.7.1
pytest-django >= 2.8.0
<<<<<<< HEAD
factory_boy == 2.5.2
=======
py == 1.4.26 # https://bitbucket.org/pytest-dev/pytest/issue/752/internalerror-indexerror-list-index-out-of
factory_boy == 2.5.2
lxml >= 3.4.4
>>>>>>> a0b10a4d
<|MERGE_RESOLUTION|>--- conflicted
+++ resolved
@@ -1,10 +1,5 @@
 mock >= 1.0.1
 pytest >= 2.7.1
 pytest-django >= 2.8.0
-<<<<<<< HEAD
 factory_boy == 2.5.2
-=======
-py == 1.4.26 # https://bitbucket.org/pytest-dev/pytest/issue/752/internalerror-indexerror-list-index-out-of
-factory_boy == 2.5.2
-lxml >= 3.4.4
->>>>>>> a0b10a4d
+lxml >= 3.4.4